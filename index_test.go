package n1fty

import (
	"encoding/json"
	"fmt"
	"math"
	"reflect"
	"testing"

	"github.com/couchbase/cbgt"
	"github.com/couchbase/n1fty/util"
	"github.com/couchbase/query/datastore"
	"github.com/couchbase/query/expression"
	"github.com/couchbase/query/expression/parser"
)

func setupSampleIndex(idef []byte) (*FTSIndex, error) {
	var indexDef *cbgt.IndexDef
	err := json.Unmarshal(idef, &indexDef)
	if err != nil {
		return nil, err
	}

	pip, err := util.ProcessIndexDef(indexDef)
	if err != nil {
		return nil, err
	}

	if pip.SearchFields != nil || pip.Dynamic {
		return newFTSIndex(nil, indexDef, pip)
	}

	return nil, fmt.Errorf("failed to setup index")
}

// =============================================================================

func TestIndexSargabilityTypeFieldWithSpecialCharacter(t *testing.T) {
	// For this test we're going to consider an index definition with
	// type_field over a field name with a special character - whitespace.
	if _, err := setupSampleIndex([]byte(`{
		"name": "default",
		"type": "fulltext-index",
		"sourceName": "default",
		"planParams": {
			"indexPartitions": 6
		},
		"params": {
			"doc_config": {
				"mode": "type_field",
				"type_field": "Primary Type"
			},
			"mapping": {
				"default_mapping": {
					"dynamic": true,
					"enabled": false
				},
				"type_field": "_type",
				"types": {
					"crap": {
						"dynamic": true,
						"enabled": true
					}
				}
			},
			"store": {
				"indexType": "scorch"
			}
		}
	}`)); err != nil {
		t.Fatal(err)
	}
}

func TestIndexSargability(t *testing.T) {
	index, err := setupSampleIndex(util.SampleLandmarkIndexDef)
	if err != nil {
		t.Fatal(err)
	}

	field := "`reviews.review.content`"
	query := expression.NewConstant(`countryX:"United" america reviews.id:"10"`)

	count, indexedCount, exact, _, n1qlErr := index.Sargable(field, query,
		expression.NewConstant(``), nil)
	if n1qlErr != nil {
		t.Fatal(n1qlErr)
	}

	// The index definition carries:
	// - country
	// - countryX
	// - reviews.review (dynamic)
	// - reviews.id
	// Although the index definition doesn't carry the exact
	// reviews.review.content which is what we are searching for,
	// this query will be sargable as reviews.review is a dynamic mapping.
	if !exact {
		t.Fatalf("Expected the query to be sargable")
	}

	if count != 3 {
		t.Fatalf("Expected sargable count of 3, but got: %v", count)
	}

	if indexedCount != math.MaxInt64 {
		t.Fatalf("Expected indexed count of MaxInt64, but got: %v", indexedCount)
	}
}

func TestIndexSargabilityWithSearchRequest(t *testing.T) {
	index, err := setupSampleIndex(util.SampleLandmarkIndexDef)
	if err != nil {
		t.Fatal(err)
	}

	field := ""
	query := expression.NewConstant(map[string]interface{}{
		"query": map[string]interface{}{
			"match": "united",
			"field": "countryX",
		},
		"Size":    10,
		"From":    0,
		"Explain": false})

	count, indexedCount, exact, _, n1qlErr := index.Sargable(field, query,
		expression.NewConstant(``), nil)
	if n1qlErr != nil {
		t.Fatal(n1qlErr)
	}

	if !exact {
		t.Fatalf("Expected the query to be sargable")
	}

	if count != 1 {
		t.Fatalf("Expected sargable_count of 1, but got count: %v", count)
	}

	if indexedCount != math.MaxInt64 {
		t.Fatalf("Expected indexed count of MaxInt64, but got: %v", indexedCount)
	}
}

func TestDynamicIndexSargabilityWithIncompatibleAnalyzer(t *testing.T) {
	index, err := setupSampleIndex(util.SampleIndexDefDynamicDefault)
	if err != nil {
		t.Fatal(err)
	}

	query := expression.NewConstant(map[string]interface{}{
		"match":    "United States",
		"field":    "country",
		"analyzer": "keyword",
	})

	count, _, _, _, n1qlErr := index.Sargable("", query,
		expression.NewConstant(``), nil)
	if n1qlErr != nil {
		t.Fatal(n1qlErr)
	}

	if count != 0 {
		t.Fatalf("Expected count of 0, as query is not sargable for index,"+
			" but got: %v", count)
	}
}

func TestDynamicDefaultIndexSargabilityNoFieldsQuery(t *testing.T) {
	index, err := setupSampleIndex(util.SampleIndexDefDynamicDefault)
	if err != nil {
		t.Fatal(err)
	}

	query := expression.NewConstant(map[string]interface{}{
		"query": "california",
	})

	count, indexedCount, exact, _, n1qlErr := index.Sargable("", query,
		expression.NewConstant(``), nil)
	if n1qlErr != nil {
		t.Fatal(n1qlErr)
	}

	if count != math.MaxInt64 || indexedCount != math.MaxInt64 || !exact {
		t.Fatal("Unexpected results from Index.Sargable(...) for query")
	}
}

func TestCustomIndexSargabilityNoFieldsQuery(t *testing.T) {
	index, err := setupSampleIndex(util.SampleIndexDefWithCustomDefaultMapping)
	if err != nil {
		t.Fatal(err)
	}

	query := expression.NewConstant(map[string]interface{}{
		"match": "san francisco",
	})

	count, indexedCount, exact, _, n1qlErr := index.Sargable("", query,
		expression.NewConstant(``), nil)
	if n1qlErr != nil {
		t.Fatal(n1qlErr)
	}

	if count != 1 || indexedCount != 3 || !exact {
		t.Fatal("Unexpected results from Index.Sargable(...) for query")
	}
}

func TestIncompatibleIndexSargability(t *testing.T) {
	index, err := setupSampleIndex(util.SampleLandmarkIndexDef)
	if err != nil {
		t.Fatal(err)
	}

	query := expression.NewConstant(map[string]interface{}{
		"match":    "United States",
		"field":    "country",
		"analyzer": "default",
	})

	optBytes := []byte(`
	{
		"index": {
			"default_analyzer": "standard",
			"type_field": "_type",
			"default_mapping": {
				"dynamic": true,
				"enabled": false
			},
			"types": {
				"hotel": {
					"enabled": true,
					"dynamic": false,
					"properties": {
						"city": {
							"enabled": true,
							"dynamic": false,
							"fields": [{
								"name": "city",
								"type": "text",
								"store": false,
								"index": true
							}]
						}
					}
				}
			}
		}
	}
	`)

	var opt map[string]interface{}
	err = json.Unmarshal(optBytes, &opt)
	if err != nil {
		t.Fatal(err)
	}

	count, _, _, _, n1qlErr := index.Sargable("", query,
		expression.NewConstant(opt), nil)
	if n1qlErr != nil {
		t.Fatal(n1qlErr)
	}

	if count != 0 {
		t.Fatalf("Expected count of 0, as query is not sargable for index," +
			" on grounds that provided mapping in options isn't compatible" +
			" with the query's fields.")
	}
}

func TestCompatibleIndexSargability(t *testing.T) {
	index, err := setupSampleIndex(util.SampleLandmarkIndexDef)
	if err != nil {
		t.Fatal(err)
	}

	query := expression.NewConstant(map[string]interface{}{
		"match":    "United States",
		"field":    "countryX",
		"analyzer": "standard",
	})

	optBytes := []byte(`
	{
		"index": {
			"default_analyzer": "standard",
			"default_mapping": {
				"dynamic": true,
				"enabled": false
			},
			"types": {
				"landmark": {
					"enabled": true,
					"dynamic": false,
					"properties": {
						"country": {
							"enabled": true,
							"dynamic": false,
							"fields": [{
								"name": "countryX",
								"type": "text",
								"store": false,
								"index": true
							}]
						}
					}
				}
			}
		}
	}
	`)

	var opt map[string]interface{}
	err = json.Unmarshal(optBytes, &opt)
	if err != nil {
		t.Fatal(err)
	}

	count, _, _, _, n1qlErr := index.Sargable("", query,
		expression.NewConstant(opt), nil)
	if n1qlErr != nil {
		t.Fatal(n1qlErr)
	}

	if count != 1 {
		t.Fatalf("Expected sargable_count of 1, because query and custom"+
			" mapping should be sargable for the index, but got count: %v",
			count)
	}
}

func TestIndexSargabilityCompatibleCustomDefaultMapping(t *testing.T) {
	index, err := setupSampleIndex(util.SampleIndexDefWithCustomDefaultMapping)
	if err != nil {
		t.Fatal(err)
	}

	queBytes := []byte(`
	{
		"conjuncts":[{
			"match": "United States",
			"field": "country",
			"analyzer": "keyword"
		}, {
			"match": "San Francisco",
			"field": "city"
		}]
	}
	`)
	var que map[string]interface{}
	err = json.Unmarshal(queBytes, &que)
	if err != nil {
		t.Fatal(err)
	}

	optBytes := []byte(`
	{
		"index": {
			"default_mapping": {
				"enabled": true,
				"dynamic": false,
				"properties": {
					"city": {
                        "dynamic": false,
						"fields": [{
							"name": "city", "type": "text", "index": true
						}]
					},
					"country": {
                        "dynamic": false,
						"fields": [{
							"name": "country", "type": "text", "index": true, "analyzer": "keyword"
						}]
					}
				}
			},
			"default_type": "_default",
			"default_analyzer": "standard",
			"doc_config": {
				"mode": "type_field",
				"type_field": "type"
			}
		}
	}
	`)
	var opt map[string]interface{}
	err = json.Unmarshal(optBytes, &opt)
	if err != nil {
		t.Fatal(err)
	}

	count, indexedCount, exact, _, n1qlErr := index.Sargable("",
		expression.NewConstant(que), expression.NewConstant(opt), nil)
	if n1qlErr != nil {
		t.Fatal(n1qlErr)
	}

	if !exact {
		t.Fatalf("Expected the query to be sargable")
	}

	if count != 2 {
		t.Fatalf("Expected sargable count of 2, but got: %v", count)
	}

	if indexedCount != 3 {
		t.Fatalf("Expected indexed count of 2, but got: %v", indexedCount)
	}
}

func TestIndexPageable(t *testing.T) {
	index, err := setupSampleIndex(util.SampleLandmarkIndexDef)
	if err != nil {
		t.Fatal(err)
	}

	// missing pagination info (size) in search request
	query := expression.NewConstant(map[string]interface{}{
		"query": map[string]interface{}{
			"match": "united",
			"field": "countryX",
		},
		"from":    0,
		"explain": false,
		"sort":    []interface{}{"-_score"},
	})

	pageable := index.Pageable([]string{"score DESC"}, 0, 10, query,
		expression.NewConstant(``))

	if pageable {
		t.Fatalf("Expected to be non pageable, but got: %v", pageable)
	}

	// missing pagination info (from) in search request
	query = expression.NewConstant(map[string]interface{}{
		"query": map[string]interface{}{
			"match": "united",
			"field": "countryX",
		},
		"size":    10,
		"explain": false,
		"sort":    []interface{}{"country", "city", "-_score"},
	})

	expOrder := []string{"country", "city", "-_score"}
	order := []string{"country", "city", "-_score"}

	pageable = index.Pageable(order, 0,
		10, query, expression.NewConstant(``))

	if pageable {
		t.Fatalf("Expected to be non pageable, but got: %v", pageable)
	}

	if !reflect.DeepEqual(order, expOrder) {
		t.Fatalf("order got changed, expected: %v, but got: %v", expOrder, order)
	}

	// pagination given correctly in search request
	query = expression.NewConstant(map[string]interface{}{
		"query": map[string]interface{}{
			"match": "united",
			"field": "countryX",
		},
		"size":    100,
		"from":    10,
		"explain": false,
	})

	pageable = index.Pageable(nil, 0,
		10, query, expression.NewConstant(``))

	if pageable {
		t.Fatalf("Expected to be non pageable, but got: %v", pageable)
	}

	// pagination given with Sort in the search request
	query = expression.NewConstant(map[string]interface{}{
		"query": map[string]interface{}{
			"match": "united",
			"field": "countryX",
		},
		"size":    100,
		"from":    10,
		"explain": false,
		"sort":    []interface{}{"country", "city", "-_score"},
	})

	pageable = index.Pageable([]string{"country", "city", "-_score"}, 0,
		10, query, expression.NewConstant(``))

	if pageable {
		t.Fatalf("Expected to be non pageable, but got: %v", pageable)
	}

}

func TestIndexSargabilityOverDateTimeFields(t *testing.T) {
	index, err := setupSampleIndex(util.SampleIndexDefWithCustomDefaultMapping)
	if err != nil {
		t.Fatal(err)
	}

	query := expression.NewConstant(map[string]interface{}{
		"start":           "2019-03-25 12:00:00",
		"inclusive_start": true,
		"field":           "currentTime",
		"end":             "2019-03-25 12:00:00",
		"inclusive_end":   true,
	})

	count, indexedCount, exact, _, n1qlErr := index.Sargable("", query,
		expression.NewConstant(``), nil)
	if n1qlErr != nil {
		t.Fatal(n1qlErr)
	}

	if count != 1 || indexedCount != 3 || !exact {
		t.Fatal("Unexpected results from Index.Sargable(...) for query")
	}
}

func TestIndexSargabilityInvalidIndexName(t *testing.T) {
	index, err := setupSampleIndex(util.SampleIndexDefDynamicDefault)
	if err != nil {
		t.Fatal(err)
	}

	query := expression.NewConstant(map[string]interface{}{
		"match": "california",
	})

	options := expression.NewConstant(map[string]interface{}{
		"index": "wrong_name",
	})

	count, indexedCount, _, _, n1qlErr := index.Sargable("", query,
		options, nil)
	if n1qlErr != nil {
		t.Fatal(n1qlErr)
	}

	if count != 0 || indexedCount != 0 {
		t.Fatal("Unexpected results from Index.Sargable(...) for query")
	}
}

func TestIndexSargabilityForQueryWithMissingAnalyzer(t *testing.T) {
	index, err := setupSampleIndex(util.SampleIndexDefWithCustomDefaultMapping)
	if err != nil {
		t.Fatal(err)
	}

	// Note that the index has the field "country" indexed under the
	// "keyword" analyzer.
	query := expression.NewConstant(map[string]interface{}{
		"prefix": "blah",
		"field":  "country",
	})

	count, indexedCount, _, _, n1qlErr := index.Sargable("", query,
		expression.NewConstant(``), nil)
	if n1qlErr != nil {
		t.Fatal(n1qlErr)
	}

	if indexedCount != 3 {
		t.Fatalf("Expected indexedCount of 3 but got: %v", indexedCount)
	}

	if count != 1 {
		t.Fatalf("Expected count of 1, as query is not sargable for index,"+
			" but got: %v", count)
	}
}

func TestIndexSargabilityNoAllField(t *testing.T) {
	index, err := setupSampleIndex(util.SampleIndexDefWithNoAllField)
	if err != nil {
		t.Fatal(err)
	}

	query := expression.NewConstant(map[string]interface{}{
		"match": "san francisco",
	})

	count, _, _, _, n1qlErr := index.Sargable("", query,
		expression.NewConstant(``), nil)
	if n1qlErr != nil {
		t.Fatal(n1qlErr)
	}

	if count != 0 {
		t.Fatal("Expect index to NOT be sargable")
	}
}

// =============================================================================

func TestNotSargableFlexIndex(t *testing.T) {
	index, err := setupSampleIndex(
		util.SampleIndexDefWithKeywordAnalyzerOverDefaultMapping)
	if err != nil {
		t.Fatal(err)
	}

	for _, queryStr := range []string{
		`t.country = 'United States'`,
		`t.type <= hotel`,
		`t.type > hotel`,
		`t.id >= 10`,
		`t.id < 10`,
		`t.isOpen > true`,
		`t.isOpen < false`,
		`t.createdOn > '1985-04-12T23:20:50.52Z'`,
		`t.createdOn <= '2020-01-30T12:00:00.00Z'`,
		`t.id < 10 AND t.id > 0`,                              // min expression to be specified first
		`t.type < "hotel" AND t.type > "hot"`,                 // min expression to specified first
		`t.createdOn >= 'asdasd' AND t.createdOn <= "dsadsa"`, // createdOn: incorrect datatype
		`t.id = 10 OR t.createdOn = 'asdasd'`,                 // createdOn: incorrect datatype
	} {
		queryExp, err := parser.Parse(queryStr)
		if err != nil {
			t.Fatal(err)
		}

		flexRequest := &datastore.FTSFlexRequest{
			Keyspace: "t",
			Pred:     queryExp,
		}

		resp, err := index.SargableFlex("0", flexRequest)
		if err != nil {
			t.Fatal(err)
		}

		if resp != nil {
			t.Fatalf("Expected query: `%s` to be NOT-SARGABLE, got resp: %#v",
				queryStr, resp)
		}
	}
}

func testQueryOverFlexIndex(t *testing.T, index *FTSIndex,
	queryStr, expectedQueryStr string, expectedSargKeys []string) {
	queryExpression, err := parser.Parse(queryStr)
	if err != nil {
		t.Fatal(err)
	}

	flexRequest := &datastore.FTSFlexRequest{
		Keyspace: "t",
		Pred:     queryExpression,
	}

	resp, err := index.SargableFlex("0", flexRequest)
	if err != nil {
		t.Fatal(err)
	}

	if resp == nil || len(resp.StaticSargKeys) != len(expectedSargKeys) {
		t.Fatalf("Query: %v, Resp: %#v", queryStr, resp)
	}

	for _, key := range expectedSargKeys {
		if resp.StaticSargKeys[key] == nil {
			t.Fatalf("ExpectedSargKeys: %v, Got StaticSargKeys: %v",
				expectedSargKeys, resp.StaticSargKeys)
		}
	}

	var gotQuery, expectedQuery map[string]interface{}
	err = json.Unmarshal([]byte(resp.SearchQuery), &gotQuery)
	if err != nil {
		t.Fatalf("SearchQuery: %s, err: %v", resp.SearchQuery, err)
	}
	err = json.Unmarshal([]byte(expectedQueryStr), &expectedQuery)
	if err != nil {
		t.Fatalf("ExpectedQuery: %s, err: %v", expectedQueryStr, err)
	}

	if !reflect.DeepEqual(expectedQuery, gotQuery) {
		t.Fatalf("ExpectedQuery: %s, GotQuery: %s", expectedQueryStr, resp.SearchQuery)
	}
}

func TestSargableFlexIndex(t *testing.T) {
	index, err := setupSampleIndex(
		util.SampleIndexDefWithKeywordAnalyzerOverDefaultMapping)
	if err != nil {
		t.Fatal(err)
	}

	tests := []struct {
		queryStr         string
		expectedQueryStr string
		expectedSargKeys []string
	}{
		{
			queryStr:         "t.type = 'hotel' AND t.country = 'United States'",
			expectedQueryStr: `{"query":{"field":"type","term":"hotel"},"score":"none"}`,
			expectedSargKeys: []string{"type"},
		},
		{
			queryStr: "t.type >= 'hot' AND t.type <= 'hotel'",
			expectedQueryStr: `{"query": {"field":"type","min":"hot","inclusive_min":true,` +
				`"max":"hotel","inclusive_max":true},"score":"none"}`,
			expectedSargKeys: []string{"type"},
		},
		{
			queryStr: "t.type = 'hotel' AND t.id = 10",
			expectedQueryStr: `{"query":{"conjuncts":[{"field":"type","term":"hotel"},` +
				`{"field":"id","inclusive_max":true,"inclusive_min":true,"max":10,` +
				`"min":10}]},"score":"none"}`,
			expectedSargKeys: []string{"type", "id"},
		},
		{
			queryStr: "t.type = 'hotel' AND (t.id = 10 OR t.id = 20)",
			expectedQueryStr: `{"query":{"conjuncts":[{"field":"type","term":"hotel"},` +
				`{"disjuncts":[{"field":"id","inclusive_max":true,"inclusive_min":true,` +
				`"max":10,"min":10},{"field":"id","inclusive_max":true,` +
				`"inclusive_min":true,"max":20,"min":20}]}]},"score":"none"}`,
			expectedSargKeys: []string{"type", "id"},
		},
		{
			queryStr:         "t.type = 'hotel' AND t.id < 10",
			expectedQueryStr: `{"query":{"field":"type","term":"hotel"},"score":"none"}`,
			expectedSargKeys: []string{"type"},
		},
		{
			queryStr:         "t.type = 'hotel' AND t.id <= 10",
			expectedQueryStr: `{"query":{"field":"type","term":"hotel"},"score":"none"}`,
			expectedSargKeys: []string{"type"},
		},
		{
			queryStr:         "t.type = 'hotel' AND t.id > 10",
			expectedQueryStr: `{"query":{"field":"type","term":"hotel"},"score":"none"}`,
			expectedSargKeys: []string{"type"},
		},
		{
			queryStr:         "t.type = 'hotel' AND t.id >= 10",
			expectedQueryStr: `{"query":{"field":"type","term":"hotel"},"score":"none"}`,
			expectedSargKeys: []string{"type"},
		},
		{
			queryStr: "t.id >= 0 and t.id < 20",
			expectedQueryStr: `{"query":{"field":"id","min":0,"inclusive_min":true,` +
				`"max":20,"inclusive_max":false},"score":"none"}`,
			expectedSargKeys: []string{"id"},
		},
		{
			queryStr: "t.id >= -20 and t.id <= -5",
			expectedQueryStr: `{"query":{"field":"id","min":-20,"inclusive_min":true,` +
				`"max":-5,"inclusive_max":true},"score":"none"}`,
			expectedSargKeys: []string{"id"},
		},
		{
			queryStr: "t.type = 'hotel' AND t.id > 5 AND t.id < 10",
			expectedQueryStr: `{"query":{"conjuncts":[{"field":"type","term":"hotel"},` +
				`{"field":"id","min":5,"inclusive_min":false,"max":10,` +
				`"inclusive_max":false}]},"score":"none"}`,
			expectedSargKeys: []string{"type", "id"},
		},
		{
			queryStr: "t.isOpen = true AND t.type = 'hotel'",
			expectedQueryStr: `{"query":{"conjuncts":[{"field":"isOpen","bool":true},` +
				`{"field":"type","term":"hotel"}]},"score":"none"}`,
			expectedSargKeys: []string{"isOpen", "type"},
		},
		{
			queryStr: "t.type = 'hotel' AND t.createdOn = '1985-04-12T23:20:50.52Z'",
			expectedQueryStr: `{"query":{"conjuncts":[{"field":"type","term": "hotel"},` +
				`{"field":"createdOn","start":"1985-04-12T23:20:50.52Z",` +
				`"inclusive_start":true,"end":"1985-04-12T23:20:50.52Z",` +
				`"inclusive_end":true}]},"score":"none"}`,
			expectedSargKeys: []string{"type", "createdOn"},
		},
		{
			queryStr: "t.createdOn > '1985-04-12T23:20:50.52Z'" +
				"AND t.createdOn <= '2020-01-30T12:00:00.00Z'",
			expectedQueryStr: `{"query":{"field":"createdOn",` +
				`"start":"1985-04-12T23:20:50.52Z","inclusive_start":false,` +
				`"end":"2020-01-30T12:00:00.00Z","inclusive_end":true},"score":"none"}`,
			expectedSargKeys: []string{"createdOn"},
		},
		{
			// this is a "datetime" search term over a "text" indexed field,
			// query treated as sargable - although no results may be returned.
			queryStr: "t.type = '1985-04-12T23:20:50.52Z'",
			expectedQueryStr: `{"query":{"field":"type",` +
				`"term":"1985-04-12T23:20:50.52Z"},"score":"none"}`,
			expectedSargKeys: []string{"type"},
		},
		{
			// createdOn is indexed as "datetime", so this query is partially sargable.
			queryStr: "t.type = 'hotel' AND t.createdOn = 'crap'",
			expectedQueryStr: `{"query":{"field":"type",` +
				`"term":"hotel"},"score":"none"}`,
			expectedSargKeys: []string{"type"},
		},
		{
			queryStr: "t.type IN ['airline', 'airport'] AND t.createdOn = '2020-05-18'",
			expectedQueryStr: `{"query":{"conjuncts":[{"disjuncts":[{"field":"type",` +
				`"term":"airline"},{"field":"type","term":"airport"}]},` +
				`{"field":"createdOn","start":"2020-05-18","end":"2020-05-18",` +
				`"inclusive_start":true,"inclusive_end":true}]},"score":"none"}`,
			expectedSargKeys: []string{"type", "createdOn"},
		},
	}

	for i := range tests {
		testQueryOverFlexIndex(t, index, tests[i].queryStr, tests[i].expectedQueryStr,
			tests[i].expectedSargKeys)
	}
}

func TestSargableDynamicFlexIndex(t *testing.T) {
	// Only a default dynamic index with "default_analzyer" set to "keyword"
	index, err := setupSampleIndex(
		util.SampleIndexDefDynamicWithAnalyzerKeyword)
	if err != nil {
		t.Fatal(err)
	}

	tests := []struct {
		queryStr         string
		expectedQueryStr string
		expectedSargKeys []string
	}{
		{
			queryStr:         "t.country = 'United States'",
			expectedQueryStr: `{"query":{"field":"country","term":"United States"},"score":"none"}`,
			expectedSargKeys: []string{"country"},
		},
		{
			queryStr: "t.type >= 'hot' AND t.type <= 'hotel'",
			expectedQueryStr: `{"query": {"field":"type","min":"hot","inclusive_min":true,` +
				`"max":"hotel","inclusive_max":true},"score":"none"}`,
			expectedSargKeys: []string{"type"},
		},
		{
			queryStr: "t.id = 10",
			expectedQueryStr: `{"query":{"field":"id","inclusive_max":true,"inclusive_min":true,` +
				`"max":10,"min":10},"score":"none"}`,
			expectedSargKeys: []string{"id"},
		},
		{
			queryStr: "t.id >= 0 AND t.id < 20",
			expectedQueryStr: `{"query":{"field":"id","min":0,"inclusive_min":true,` +
				`"max":20,"inclusive_max":false},"score":"none"}`,
			expectedSargKeys: []string{"id"},
		},
		{
			queryStr: "t.id > -25 AND t.id <= 10",
			expectedQueryStr: `{"query":{"field":"id","min":-25,"inclusive_min":false,` +
				`"max":10,"inclusive_max":true},"score":"none"}`,
			expectedSargKeys: []string{"id"},
		},
		{
			queryStr:         "t.isOpen = true",
			expectedQueryStr: `{"query":{"field":"isOpen","bool":true},"score":"none"}`,
			expectedSargKeys: []string{"isOpen"},
		},
		{
			queryStr: "t.createdOn = '1985-04-12T23:20:50.52Z'",
			expectedQueryStr: `{"query":{"field":"createdOn","start":"1985-04-12T23:20:50.52Z",` +
				`"inclusive_start":true,"end":"1985-04-12T23:20:50.52Z","inclusive_end":true},` +
				`"score":"none"}`,
			expectedSargKeys: []string{"createdOn"},
		},
		{
			queryStr: "t.createdOn > '1985-04-12T23:20:50.52Z'" +
				"AND t.createdOn <= '2020-01-30T12:00:00.00Z'",
			expectedQueryStr: `{"query":{"field":"createdOn",` +
				`"start":"1985-04-12T23:20:50.52Z","inclusive_start":false,` +
				`"end":"2020-01-30T12:00:00.00Z","inclusive_end":true},"score":"none"}`,
			expectedSargKeys: []string{"createdOn"},
		},
		{
			queryStr: "t.createdOn IN ['2020-05-18', '2020-05-19']",
			expectedQueryStr: `{"query":{"disjuncts":[{"field":"createdOn","start":"2020-05-18",` +
				`"end":"2020-05-18","inclusive_start":true,"inclusive_end":true},` +
				`{"field":"createdOn","start":"2020-05-19","end":"2020-05-19",` +
				`"inclusive_start":true,"inclusive_end":true}]},"score":"none"}`,
			expectedSargKeys: []string{"createdOn"},
		},
		{
			queryStr: "t.id IN [10] AND t.type = 'hotel'",
			expectedQueryStr: `{"query":{"conjuncts":[{"field":"id","min":10,"max":10,` +
				`"inclusive_min":true,"inclusive_max":true},{"field":"type","term":"hotel"}]}` +
				`,"score":"none"}`,
			expectedSargKeys: []string{"id", "type"},
		},
	}

	for i := range tests {
		testQueryOverFlexIndex(t, index, tests[i].queryStr, tests[i].expectedQueryStr,
			tests[i].expectedSargKeys)
	}
}

func TestComplexQuerySargabilityOverFlexIndexes(t *testing.T) {
	indexes := [][]byte{
		util.SampleIndexDefWithSeveralNestedFieldsUnderDefaultMapping,
		util.SampleIndexDefDynamicWithAnalyzerKeyword,
		util.SampleIndexDefWithSeveralNestedFieldsUnderHotelMapping,
	}

	for i := range indexes {
		index, err := setupSampleIndex(indexes[i])
		if err != nil {
			t.Fatal(err)
		}

		tests := []struct {
			queryStr                       string
			expectedQueryStrDefaultMapping string
			expectedQueryStrCustomMapping  string
			expectedSargKeys               []string
		}{
			{
				queryStr: `t.type = "hotel"` +
					` AND ANY r in t.reviews SATISFIES r.author = "Shaniya Wisoky" END`,
				expectedQueryStrDefaultMapping: `{"query":{"conjuncts":[{"field":"type","term":"hotel"},` +
					`{"field":"reviews.author","term":"Shaniya Wisoky"}]},"score":"none"}`,
				expectedQueryStrCustomMapping: `{"query":{"field":"reviews.author",` +
					`"term":"Shaniya Wisoky"},"score":"none"}`,
				expectedSargKeys: []string{"type", "reviews.author"},
			},
			{
				queryStr: `t.type = "hotel"` +
					` AND ANY r IN t.reviews SATISFIES r.ratings.Cleanliness = 5 OR r.ratings.Overall = 4 END` +
					` AND ANY p IN t.public_likes SATISFIES p LIKE "Raymundo Quigley" END`,
				expectedQueryStrDefaultMapping: `{"query":{"conjuncts":[{"field":"type","term":"hotel"},` +
					`{"disjuncts":[{"field":"reviews.ratings.Cleanliness","inclusive_max":true,` +
					`"inclusive_min":true,"max":5,"min":5},{"field":"reviews.ratings.Overall",` +
					`"inclusive_max":true,"inclusive_min":true,"max":4,"min":4}]}]},"score":"none"}`,
				expectedQueryStrCustomMapping: `{"query":{"disjuncts":[{"field":"reviews.ratings.Cleanliness",` +
					`"inclusive_max":true,"inclusive_min":true,"max":5,"min":5},` +
					`{"field":"reviews.ratings.Overall","inclusive_max":true,"inclusive_min":true,` +
					`"max":4,"min":4}]},"score":"none"}`,
				expectedSargKeys: []string{"type", "reviews.ratings.Cleanliness", "reviews.ratings.Overall"},
			},
		}

		for j := range tests {
			queryExpression, err := parser.Parse(tests[j].queryStr)
			if err != nil {
				t.Fatal(tests[j].queryStr, err)
			}

			flexRequest := &datastore.FTSFlexRequest{
				Keyspace: "t",
				Pred:     queryExpression,
			}

			resp, err := index.SargableFlex("0", flexRequest)
			if err != nil {
				t.Fatal(err)
			}

			expectedQueryStr := ""

			if index.condExpr == nil {
				// default mapping in use
				expectedQueryStr = tests[j].expectedQueryStrDefaultMapping
			} else {
				expectedQueryStr = tests[j].expectedQueryStrCustomMapping
			}

			if resp == nil || len(resp.StaticSargKeys) != len(tests[j].expectedSargKeys) {
				t.Fatalf("[%s] Query: %v, Resp: %#v", index.Name(), tests[j].queryStr, resp)
			}

			for _, key := range tests[j].expectedSargKeys {
				if resp.StaticSargKeys[key] == nil {
					t.Fatalf("[%s] ExpectedSargKeys: %v, Got StaticSargKeys: %v",
						index.Name(), tests[j].expectedSargKeys, resp.StaticSargKeys)
				}
			}

			var gotQuery, expectedQuery map[string]interface{}
			err = json.Unmarshal([]byte(resp.SearchQuery), &gotQuery)
			if err != nil {
				t.Fatalf("[%s] SearchQuery: %s, err: %v", index.Name(), resp.SearchQuery, err)
			}
			err = json.Unmarshal([]byte(expectedQueryStr), &expectedQuery)
			if err != nil {
				t.Fatalf("[%s] ExpectedQuery: %s, err: %v", index.Name(), expectedQueryStr, err)
			}

			if !reflect.DeepEqual(expectedQuery, gotQuery) {
				t.Fatalf("[%s] ExpectedQuery: %s, GotQuery: %s", index.Name(), expectedQueryStr,
					resp.SearchQuery)
			}
		}
	}
}

// =============================================================================

func TestIndexMultipleTypeMappings(t *testing.T) {
	index, err := setupSampleIndex([]byte(`{
		"name": "default",
		"type": "fulltext-index",
		"sourceName": "default",
		"planParams": {
			"indexPartitions": 6
		},
		"params": {
			"doc_config": {
				"mode": "type_field",
				"type_field": "type"
			},
			"mapping": {
				"default_mapping": {
					"dynamic": true,
					"enabled": false
				},
				"type_field": "_type",
				"types": {
					"type1": {
						"dynamic": true,
						"enabled": true
					},
					"type2": {
						"dynamic": true,
						"enabled": true
					}
				}
			},
			"store": {
				"indexType": "scorch"
			}
		}
	}`))

	if err != nil {
		t.Fatal(err)
	}

	expectCondExprStr := "`type` IN [\"type1\", \"type2\"]"
	expectCondExpr, err := parser.Parse(expectCondExprStr)
	if err != nil {
		t.Fatal(err)
	}

	expectExprs := expectCondExpr.Children()
	gotExprs := index.condExpr.Children()

	if len(expectExprs) != len(gotExprs) {
		t.Fatalf("Expected condExpr: %s, got: %s",
			expectCondExpr.String(), index.condExpr.String())
	}

	for i := range expectExprs {
		if len(expectExprs[i].Children()) != len(gotExprs[i].Children()) {
			t.Fatalf("Expect expression: %s, got expression: %s",
				expectExprs[i].String(), gotExprs[i].String())
		}
	}
}

func TestSargableFlexIndexWithMultipleTypeMappings(t *testing.T) {
	index, err := setupSampleIndex(util.SampleIndexDefWithMultipleTypeMappings)
	if err != nil {
		t.Fatal(err)
	}

	tests := []struct {
		queryStr         string
		expectedQueryStr string
	}{
		{
			queryStr:         `t.type = "airline" AND t.country = "US"`,
			expectedQueryStr: `{"query":{"field":"country","term":"US"},"score":"none"}`,
		},
		{
			queryStr:         `t.type = "airport" AND t.country = "US"`,
			expectedQueryStr: `{"query":{"field":"country","term":"US"},"score":"none"}`,
		},
		{
			queryStr:         `(t.type = "airline" OR t.type = "airport") AND t.country = "US"`,
			expectedQueryStr: `{"query":{"field":"country","term":"US"},"score":"none"}`,
		},
		{
			queryStr:         `t.type = "airline" OR t.type = "airport" AND t.country = "US"`,
			expectedQueryStr: ``,
		},
		{
			queryStr:         `t.type = "airline" OR (t.type = "airport" AND t.country = "US")`,
			expectedQueryStr: ``,
		},
		{
			queryStr:         `(t.type = "airport") OR (t.type = "airline" AND t.country = "US")`,
			expectedQueryStr: ``,
		},
		{
			// Expect this expression to be sargable, although filtering (non-covering index)
			// will ensure that no results are returned.
			queryStr:         `t.type = "airport" AND t.type = "airline" AND t.country = "US"`,
			expectedQueryStr: `{"query":{"field":"country","term":"US"},"score":"none"}`,
		},
		{
<<<<<<< HEAD
			queryStr:         `t.type IN ["airline"] AND t.country = "US"`,
			expectedQueryStr: `{"query":{"field":"country","term":"US"},"score":"none"}`,
		},
		{
			queryStr:         `t.type IN ["airline", "airport"] AND t.country = "US"`,
			expectedQueryStr: `{"query":{"field":"country","term":"US"},"score":"none"}`,
=======
			// No "type" expressions provided.
			queryStr:         `(t.city = "airline" OR t.city = "airport") AND t.country = "US"`,
			expectedQueryStr: ``,
>>>>>>> e416bd6d
		},
	}

	for i := range tests {
		queryExpression, err := parser.Parse(tests[i].queryStr)
		if err != nil {
			t.Fatal(tests[i].queryStr, err)
		}

		flexRequest := &datastore.FTSFlexRequest{
			Keyspace: "t",
			Pred:     queryExpression,
		}

		resp, err := index.SargableFlex("0", flexRequest)
		if err != nil {
			t.Fatal(err)
		}

		if len(tests[i].expectedQueryStr) == 0 {
			if resp != nil {
				t.Errorf("[%d] Expected `%s` to not be sargable for index",
					i, tests[i].queryStr)
			}
			continue
		}

		if resp == nil {
			t.Errorf("[%d] Expected `%s` to be sargable for index", i, tests[i].queryStr)
			continue
		}

		var gotQuery, expectedQuery map[string]interface{}
		err = json.Unmarshal([]byte(resp.SearchQuery), &gotQuery)
		if err != nil {
			t.Errorf("[%d] SearchQuery: %s, err: %v", i, resp.SearchQuery, err)
		}
		err = json.Unmarshal([]byte(tests[i].expectedQueryStr), &expectedQuery)
		if err != nil {
			t.Errorf("[%d] ExpectedQuery: %s, err: %v", i, tests[i].expectedQueryStr, err)
		}

		if !reflect.DeepEqual(expectedQuery, gotQuery) {
			t.Errorf("[%d] ExpectedQuery: %s, GotQuery: %s",
				i, tests[i].expectedQueryStr, resp.SearchQuery)
		}

	}
}<|MERGE_RESOLUTION|>--- conflicted
+++ resolved
@@ -1106,18 +1106,22 @@
 			expectedQueryStr: `{"query":{"field":"country","term":"US"},"score":"none"}`,
 		},
 		{
-<<<<<<< HEAD
-			queryStr:         `t.type IN ["airline"] AND t.country = "US"`,
-			expectedQueryStr: `{"query":{"field":"country","term":"US"},"score":"none"}`,
-		},
-		{
-			queryStr:         `t.type IN ["airline", "airport"] AND t.country = "US"`,
-			expectedQueryStr: `{"query":{"field":"country","term":"US"},"score":"none"}`,
-=======
 			// No "type" expressions provided.
 			queryStr:         `(t.city = "airline" OR t.city = "airport") AND t.country = "US"`,
 			expectedQueryStr: ``,
->>>>>>> e416bd6d
+		},
+		{
+			queryStr:         `t.type IN ["airline"] AND t.country = "US"`,
+			expectedQueryStr: `{"query":{"field":"country","term":"US"},"score":"none"}`,
+		},
+		{
+			queryStr:         `t.type IN ["airline", "airport"] AND t.country = "US"`,
+			expectedQueryStr: `{"query":{"field":"country","term":"US"},"score":"none"}`,
+		},
+		{
+			// No "type" expressions provided.
+			queryStr:         `t.city IN ["airline", "airport"] AND t.country = "US"`,
+			expectedQueryStr: ``,
 		},
 	}
 
