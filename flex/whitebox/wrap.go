//  Copyright 2019-Present Couchbase, Inc.
//
//  Use of this software is governed by the Business Source License included
//  in the file licenses/BSL-Couchbase.txt.  As of the Change Date specified
//  in that file, in accordance with the Business Source License, use of this
//  software will be governed by the Apache License, Version 2.0, included in
//  the file licenses/APL2.txt.

package whitebox

import (
	"github.com/couchbase/query/auth"
	"github.com/couchbase/query/datastore"
	"github.com/couchbase/query/errors"
	"github.com/couchbase/query/logging"
	"github.com/couchbase/query/value"
)

type WrapCallbacks struct {
	KeyspaceIndexers func(w *WrapKeyspace) (
		[]datastore.Indexer, errors.Error)

	KeyspaceIndexer func(w *WrapKeyspace, name datastore.IndexType) (
		datastore.Indexer, errors.Error)
}

// ------------------------------------------------------------------------

type WrapDatastore struct {
	W datastore.Datastore
	C *WrapCallbacks
}

func (s *WrapDatastore) Id() string {
	return s.W.Id()
}

func (s *WrapDatastore) URL() string {
	return s.W.URL()
}

func (s *WrapDatastore) Info() datastore.Info {
	return s.W.Info()
}

func (s *WrapDatastore) NamespaceIds() ([]string, errors.Error) {
	return s.W.NamespaceIds()
}

func (s *WrapDatastore) NamespaceNames() ([]string, errors.Error) {
	return s.W.NamespaceNames()
}

func (s *WrapDatastore) NamespaceById(id string) (p datastore.Namespace, e errors.Error) {
	ns, err := s.W.NamespaceById(id)
	return &WrapNamespace{Parent: s, W: ns}, err
}

func (s *WrapDatastore) NamespaceByName(name string) (p datastore.Namespace, e errors.Error) {
	ns, err := s.W.NamespaceByName(name)
	return &WrapNamespace{Parent: s, W: ns}, err
}

func (s *WrapDatastore) Authorize(p *auth.Privileges, c *auth.Credentials) errors.Error {
	return s.W.Authorize(p, c)
}

func (s *WrapDatastore) AuthorizeInternal(p *auth.Privileges, c *auth.Credentials) errors.Error {
	return s.W.AuthorizeInternal(p, c)
}

func (s *WrapDatastore) AdminUser(node string) (string, string, error) {
	return "", "", nil
}

func (s *WrapDatastore) PreAuthorize(p *auth.Privileges) {
}

func (s *WrapDatastore) SetLogLevel(level logging.Level) {
	s.W.SetLogLevel(level)
}

func (s *WrapDatastore) Inferencer(name datastore.InferenceType) (datastore.Inferencer, errors.Error) {
	return s.W.Inferencer(name)
}

func (s *WrapDatastore) Inferencers() ([]datastore.Inferencer, errors.Error) {
	return s.W.Inferencers()
}

func (s *WrapDatastore) AuditInfo() (*datastore.AuditInfo, errors.Error) {
	return s.W.AuditInfo()
}

func (s *WrapDatastore) ProcessAuditUpdateStream(callb func(uid string) error) errors.Error {
	return s.W.ProcessAuditUpdateStream(callb)
}

func (s *WrapDatastore) UserInfo() (value.Value, errors.Error) {
	return s.W.UserInfo()
}

func (s *WrapDatastore) GetUserInfoAll() ([]datastore.User, errors.Error) {
	return s.W.GetUserInfoAll()
}

func (s *WrapDatastore) PutUserInfo(u *datastore.User) errors.Error {
	return s.W.PutUserInfo(u)
}

func (s *WrapDatastore) GetRolesAll() ([]datastore.Role, errors.Error) {
	return s.W.GetRolesAll()
}

func (s *WrapDatastore) DeleteUser(u *datastore.User) errors.Error {
	return s.W.DeleteUser(u)
}

func (s *WrapDatastore) GetUserInfo(u *datastore.User) errors.Error {
	return s.W.GetUserInfo(u)
}

func (s *WrapDatastore) GetGroupInfo(u *datastore.Group) errors.Error {
	return s.W.GetGroupInfo(u)
}

func (s *WrapDatastore) PutGroupInfo(u *datastore.Group) errors.Error {
	return s.W.PutGroupInfo(u)
}

func (s *WrapDatastore) DeleteGroup(u *datastore.Group) errors.Error {
	return s.W.DeleteGroup(u)
}

func (s *WrapDatastore) GroupInfo() (value.Value, errors.Error) {
	return s.W.GroupInfo()
}

func (s *WrapDatastore) GetGroupInfoAll() ([]datastore.Group, errors.Error) {
	return s.W.GetGroupInfoAll()
}

func (s *WrapDatastore) CreateBucket(n string, w value.Value) errors.Error {
	return s.W.CreateBucket(n, w)
}

func (s *WrapDatastore) AlterBucket(n string, w value.Value) errors.Error {
	return s.W.AlterBucket(n, w)
}

func (s *WrapDatastore) DropBucket(n string) errors.Error {
	return s.W.DropBucket(n)
}

func (s *WrapDatastore) BucketInfo() (value.Value, errors.Error) {
	return s.W.BucketInfo()
}

func (s *WrapDatastore) StatUpdater() (datastore.StatUpdater, errors.Error) {
	// TODO fix the place holder impl
	return nil, nil
}

func (s *WrapDatastore) SetConnectionSecurityConfig(config *datastore.ConnectionSecurityConfig) {
}

func (s *WrapDatastore) StartTransaction(stmtAtomicity bool, context datastore.QueryContext) (map[string]bool, errors.Error) {
	return nil, errors.NewTranDatastoreNotSupportedError("file")
}

func (s *WrapDatastore) CommitTransaction(stmtAtomicity bool, context datastore.QueryContext) errors.Error {
	return errors.NewTranDatastoreNotSupportedError("file")
}

func (s *WrapDatastore) RollbackTransaction(stmtAtomicity bool, context datastore.QueryContext, sname string) errors.Error {
	return errors.NewTranDatastoreNotSupportedError("file")
}

func (s *WrapDatastore) SetSavepoint(stmtAtomicity bool, context datastore.QueryContext, sname string) errors.Error {
	return errors.NewTranDatastoreNotSupportedError("file")
}

func (s *WrapDatastore) TransactionDeltaKeyScan(keyspace string, conn *datastore.IndexConnection) {
	defer conn.Sender().Close()
}

func (s *WrapDatastore) CreateSystemCBOStats(requestId string) errors.Error {
	return nil
}

func (s *WrapDatastore) DropSystemCBOStats() errors.Error {
	return nil
}

func (s *WrapDatastore) GetSystemCBOStats() (datastore.Keyspace, errors.Error) {
	return nil, nil
}

func (s *WrapDatastore) HasSystemCBOStats() (bool, errors.Error) {
	return false, nil
}

func (s *WrapDatastore) GetSystemCollection(bucketName string) (datastore.Keyspace, errors.Error) {
	return nil, nil
}

func (s *WrapDatastore) CheckSystemCollection(bucketName, requestId string) errors.Error {
	return nil
}

func (s *WrapDatastore) EnableStorageAudit(val bool) {

}

func (s *WrapDatastore) GetUserBuckets(c *auth.Credentials) []string {
	return []string{}
}

func (s *WrapDatastore) GetImpersonateBuckets(string, string) []string {
	return []string{}
}

func (s *WrapDatastore) CredsString(*auth.Credentials) (string, string) {
	return "", ""
}

func (s *WrapDatastore) GetUserUUID(creds *auth.Credentials) string {
	return ""
}

// ------------------------------------------------------------------------

type WrapNamespace struct {
	Parent *WrapDatastore
	W      datastore.Namespace
}

func (p *WrapNamespace) Datastore() datastore.Datastore {
	return p.Parent
}

func (p *WrapNamespace) Id() string {
	return p.W.Id()
}

func (p *WrapNamespace) Name() string {
	return p.W.Name()
}

func (p *WrapNamespace) KeyspaceIds() ([]string, errors.Error) {
	return p.W.KeyspaceIds()
}

func (p *WrapNamespace) KeyspaceNames() ([]string, errors.Error) {
	return p.W.KeyspaceNames()
}

func (p *WrapNamespace) KeyspaceById(id string) (b datastore.Keyspace, e errors.Error) {
	ks, err := p.W.KeyspaceById(id)
	return &WrapKeyspace{Parent: p, W: ks}, err
}

func (p *WrapNamespace) KeyspaceByName(name string) (b datastore.Keyspace, e errors.Error) {
	ks, err := p.W.KeyspaceByName(name)
	return &WrapKeyspace{Parent: p, W: ks}, err
}

func (p *WrapNamespace) MetadataVersion() uint64 {
	return 0
}

func (p *WrapNamespace) BucketIds() ([]string, errors.Error) {
	return p.W.BucketIds()
}

func (p *WrapNamespace) BucketNames() ([]string, errors.Error) {
	return p.W.BucketNames()
}

func (p *WrapNamespace) BucketById(id string) (datastore.Bucket, errors.Error) {
	return p.W.BucketById(id)
}

func (p *WrapNamespace) BucketByName(name string) (datastore.Bucket, errors.Error) {
	return p.W.BucketByName(name)
}

func (p *WrapNamespace) Objects(credentials *auth.Credentials, filter func(string) bool, preload bool) (
	[]datastore.Object, errors.Error) {
	return nil, nil
}

// ------------------------------------------------------------------------

type WrapKeyspace struct {
	Parent *WrapNamespace
	W      datastore.Keyspace
}

func (b *WrapKeyspace) NamespaceId() string {
	return b.W.NamespaceId()
}

func (b *WrapKeyspace) Namespace() datastore.Namespace {
	return b.W.Namespace()
}

func (b *WrapKeyspace) ScopeId() string {
	return b.W.ScopeId()
}

func (b *WrapKeyspace) Scope() datastore.Scope {
	return b.W.Scope()
}

func (b *WrapKeyspace) Id() string {
	return b.W.Id()
}

func (b *WrapKeyspace) Name() string {
	return b.W.Name()
}

func (p *WrapKeyspace) QualifiedName() string {
	return ""
}

func (p *WrapKeyspace) AuthKey() string {
	return ""
}

func (b *WrapKeyspace) Count(context datastore.QueryContext) (int64, errors.Error) {
	return b.W.Count(context)
}

func (b *WrapKeyspace) Indexer(name datastore.IndexType) (datastore.Indexer, errors.Error) {
	if b.Parent.Parent.C != nil &&
		b.Parent.Parent.C.KeyspaceIndexer != nil {
		return b.Parent.Parent.C.KeyspaceIndexer(b, name)
	}

	return b.W.Indexer(name)
}

func (b *WrapKeyspace) Indexers() ([]datastore.Indexer, errors.Error) {
	if b.Parent.Parent.C != nil &&
		b.Parent.Parent.C.KeyspaceIndexers != nil {
		return b.Parent.Parent.C.KeyspaceIndexers(b)
	}

	return b.W.Indexers()
}

func (b *WrapKeyspace) Fetch(keys []string, keysMap map[string]value.AnnotatedValue,
	context datastore.QueryContext, subPaths []string, projection []string, useSubDoc bool) errors.Errors {
	return b.W.Fetch(keys, keysMap, context, subPaths, projection, useSubDoc)
}

func (b *WrapKeyspace) Insert(inserts value.Pairs, context datastore.QueryContext, preserveMutations bool) (int, value.Pairs, errors.Errors) {
	return b.W.Insert(inserts, context, preserveMutations)
}

func (b *WrapKeyspace) Update(updates value.Pairs, context datastore.QueryContext, preserveMutations bool) (int, value.Pairs, errors.Errors) {
	return b.W.Update(updates, context, preserveMutations)
}

func (b *WrapKeyspace) Upsert(upserts value.Pairs, context datastore.QueryContext, preserveMutations bool) (int, value.Pairs, errors.Errors) {
	return b.W.Upsert(upserts, context, preserveMutations)
}

func (b *WrapKeyspace) Delete(deletes value.Pairs, context datastore.QueryContext, preserveMutations bool) (int, value.Pairs, errors.Errors) {
	return b.W.Delete(deletes, context, preserveMutations)
}

func (b *WrapKeyspace) SetSubDoc(key string, elems value.Pairs, context datastore.QueryContext) (value.Pairs, errors.Error) {
	return b.W.SetSubDoc(key, elems, context)
}

func (b *WrapKeyspace) Release(close bool) {
	b.W.Release(close)
}

func (b *WrapKeyspace) IsBucket() bool {
	return true
}

func (b *WrapKeyspace) Size(ctx datastore.QueryContext) (int64, errors.Error) {
	// TODO fix the place holder impl
	return b.W.Size(ctx)
}

func (b *WrapKeyspace) Flush() errors.Error {
	return nil
}

func (b *WrapKeyspace) Uid() string {
	return ""
}

func (b *WrapKeyspace) Stats(ctx datastore.QueryContext,
	which []datastore.KeyspaceStats) ([]int64, errors.Error) {
	return []int64{}, nil
}

<<<<<<< HEAD
func (b *WrapKeyspace) MaxTTL() int64 {
	return 0
=======
func (b *WrapKeyspace) IsSystemCollection() bool {
	return false
>>>>>>> d6738431
}<|MERGE_RESOLUTION|>--- conflicted
+++ resolved
@@ -402,11 +402,10 @@
 	return []int64{}, nil
 }
 
-<<<<<<< HEAD
 func (b *WrapKeyspace) MaxTTL() int64 {
 	return 0
-=======
+}
+
 func (b *WrapKeyspace) IsSystemCollection() bool {
 	return false
->>>>>>> d6738431
 }